<<<<<<< HEAD
use num::{Bounded, FromPrimitive, Num, NumAssign, Signed};
=======
use num::{Bounded, FromPrimitive, Num, Signed, Zero, One};
>>>>>>> 9298a4ea
use std::any::Any;
use std::fmt::{Debug, Display};
use std::ops::Neg;
use std::{f32, f64};

use approx::{RelativeEq, UlpsEq};

use general::{Field, Lattice, SubsetOf, SupersetOf};

#[cfg(not(feature = "std"))]
use libm::F32Ext;
#[cfg(not(feature = "std"))]
use libm::F64Ext;
#[cfg(not(feature = "std"))]
use num;
//#[cfg(feature = "decimal")]
//use decimal::d128;

#[allow(missing_docs)]

/// Trait shared by all reals.
///
/// Reals are equipped with functions that are commonly used on reals. The results of those
/// functions only have to be approximately equal to the actual theoretical values.
// FIXME: SubsetOf should be removed when specialization will be supported by rustc. This will
// allow a blanket impl: impl<T: Clone> SubsetOf<T> for T { ... }
// NOTE: make all types debuggable/'static/Any ? This seems essential for any kind of generic programming.
pub trait Real:
    SubsetOf<Self>
    + SupersetOf<f64>
    + Field
    + Copy
    + Num
    + NumAssign
    + FromPrimitive
    + Neg<Output = Self>
    + RelativeEq<Epsilon = Self>
    + UlpsEq<Epsilon = Self>
    + Lattice
    + Signed
    + Send
    + Sync
    + Any
    + 'static
    + Debug
    + Display
    + Bounded
{
    // NOTE: a real must be bounded because, no matter the chosen representation, being `Copy` implies that it occupies a statically-known size, meaning that it must have min/max values.
    fn floor(self) -> Self;
    fn ceil(self) -> Self;
    fn round(self) -> Self;
    fn trunc(self) -> Self;
    fn fract(self) -> Self;
    fn abs(self) -> Self;
    fn signum(self) -> Self;
    fn is_sign_positive(self) -> bool;
    fn is_sign_negative(self) -> bool;
    fn mul_add(self, a: Self, b: Self) -> Self;
    fn recip(self) -> Self;
    fn powi(self, n: i32) -> Self;
    fn powf(self, n: Self) -> Self;
    fn sqrt(self) -> Self;
    fn exp(self) -> Self;
    fn exp2(self) -> Self;
    fn ln(self) -> Self;
    fn log(self, base: Self) -> Self;
    fn log2(self) -> Self;
    fn log10(self) -> Self;
    fn max(self, other: Self) -> Self;
    fn min(self, other: Self) -> Self;
    fn cbrt(self) -> Self;
    fn hypot(self, other: Self) -> Self;
    fn sin(self) -> Self;
    fn cos(self) -> Self;
    fn tan(self) -> Self;
    fn asin(self) -> Self;
    fn acos(self) -> Self;
    fn atan(self) -> Self;
    fn atan2(self, other: Self) -> Self;
    fn sin_cos(self) -> (Self, Self);
    fn exp_m1(self) -> Self;
    fn ln_1p(self) -> Self;
    fn sinh(self) -> Self;
    fn cosh(self) -> Self;
    fn tanh(self) -> Self;
    fn asinh(self) -> Self;
    fn acosh(self) -> Self;
    fn atanh(self) -> Self;

    fn pi() -> Self;
    fn two_pi() -> Self;
    fn frac_pi_2() -> Self;
    fn frac_pi_3() -> Self;
    fn frac_pi_4() -> Self;
    fn frac_pi_6() -> Self;
    fn frac_pi_8() -> Self;
    fn frac_1_pi() -> Self;
    fn frac_2_pi() -> Self;
    fn frac_2_sqrt_pi() -> Self;

    fn e() -> Self;
    fn log2_e() -> Self;
    fn log10_e() -> Self;
    fn ln_2() -> Self;
    fn ln_10() -> Self;

    /// Cardinal sine
    #[inline]
    fn sinc(self) -> Self {
        if self == Self::zero() {
            Self::one()
        }
        else {
            self.sin() / self
        }
    }

    #[inline]
    fn sinhc(self) -> Self {
        if self == Self::zero() {
            Self::one()
        }
        else {
            self.sinh() / self
        }
    }
}

macro_rules! impl_real(
    ($($T:ty, $M:ident, $libm: ident);*) => ($(
        impl Real for $T {
            #[inline]
            fn floor(self) -> Self {
                $libm::floor(self)
            }

            #[inline]
            fn ceil(self) -> Self {
                $libm::ceil(self)
            }

            #[inline]
            fn round(self) -> Self {
                $libm::round(self)
            }

            #[inline]
            fn trunc(self) -> Self {
                $libm::trunc(self)
            }

            #[inline]
            fn fract(self) -> Self {
                $libm::fract(self)
            }

            #[inline]
            fn abs(self) -> Self {
                $libm::abs(self)
            }

            #[inline]
            fn signum(self) -> Self {
                Signed::signum(&self)
            }

            #[inline]
            fn is_sign_positive(self) -> bool {
                $M::is_sign_positive(self)
            }

            #[inline]
            fn is_sign_negative(self) -> bool {
                $M::is_sign_negative(self)
            }

            #[inline]
            fn mul_add(self, a: Self, b: Self) -> Self {
                $libm::mul_add(self, a, b)
            }

            #[inline]
            fn recip(self) -> Self {
                $M::recip(self)
            }

            #[cfg(feature = "std")]
            #[inline]
            fn powi(self, n: i32) -> Self {
                self.powi(n)
            }

            #[cfg(not(feature = "std"))]
            #[inline]
            fn powi(self, n: i32) -> Self {
                // FIXME: is there a more efficient solution?
                num::pow(self, n as usize)
            }

            #[inline]
            fn powf(self, n: Self) -> Self {
                $libm::powf(self, n)
            }

            #[inline]
            fn sqrt(self) -> Self {
                $libm::sqrt(self)
            }

            #[inline]
            fn exp(self) -> Self {
                $libm::exp(self)
            }

            #[inline]
            fn exp2(self) -> Self {
                $libm::exp2(self)
            }

            #[inline]
            fn ln(self) -> Self {
                $libm::ln(self)
            }

            #[inline]
            fn log(self, base: Self) -> Self {
                $libm::log(self, base)
            }

            #[inline]
            fn log2(self) -> Self {
                $libm::log2(self)
            }

            #[inline]
            fn log10(self) -> Self {
                $libm::log10(self)
            }

            #[inline]
            fn max(self, other: Self) -> Self {
                $M::max(self, other)
            }

            #[inline]
            fn min(self, other: Self) -> Self {
                $M::min(self, other)
            }

            #[inline]
            fn cbrt(self) -> Self {
                $libm::cbrt(self)
            }

            #[inline]
            fn hypot(self, other: Self) -> Self {
                $libm::hypot(self, other)
            }

            #[inline]
            fn sin(self) -> Self {
                $libm::sin(self)
            }

            #[inline]
            fn cos(self) -> Self {
                $libm::cos(self)
            }

            #[inline]
            fn tan(self) -> Self {
                $libm::tan(self)
            }

            #[inline]
            fn asin(self) -> Self {
                $libm::asin(self)
            }

            #[inline]
            fn acos(self) -> Self {
                $libm::acos(self)
            }

            #[inline]
            fn atan(self) -> Self {
                $libm::atan(self)
            }

            #[inline]
            fn atan2(self, other: Self) -> Self {
                $libm::atan2(self, other)
            }

            #[inline]
            fn sin_cos(self) -> (Self, Self) {
                $libm::sin_cos(self)
            }

            #[inline]
            fn exp_m1(self) -> Self {
                $libm::exp_m1(self)
            }

            #[inline]
            fn ln_1p(self) -> Self {
                $libm::ln_1p(self)
            }

            #[inline]
            fn sinh(self) -> Self {
                $libm::sinh(self)
            }

            #[inline]
            fn cosh(self) -> Self {
                $libm::cosh(self)
            }

            #[inline]
            fn tanh(self) -> Self {
                $libm::tanh(self)
            }

            #[inline]
            fn asinh(self) -> Self {
                $libm::asinh(self)
            }

            #[inline]
            fn acosh(self) -> Self {
                $libm::acosh(self)
            }

            #[inline]
            fn atanh(self) -> Self {
                $libm::atanh(self)
            }

            /// Archimedes' constant.
            #[inline]
            fn pi() -> Self {
                $M::consts::PI
            }

            /// 2.0 * pi.
            #[inline]
            fn two_pi() -> Self {
                $M::consts::PI + $M::consts::PI
            }

            /// pi / 2.0.
            #[inline]
            fn frac_pi_2() -> Self {
                $M::consts::FRAC_PI_2
            }

            /// pi / 3.0.
            #[inline]
            fn frac_pi_3() -> Self {
                $M::consts::FRAC_PI_3
            }

            /// pi / 4.0.
            #[inline]
            fn frac_pi_4() -> Self {
                $M::consts::FRAC_PI_4
            }

            /// pi / 6.0.
            #[inline]
            fn frac_pi_6() -> Self {
                $M::consts::FRAC_PI_6
            }

            /// pi / 8.0.
            #[inline]
            fn frac_pi_8() -> Self {
                $M::consts::FRAC_PI_8
            }

            /// 1.0 / pi.
            #[inline]
            fn frac_1_pi() -> Self {
                $M::consts::FRAC_1_PI
            }

            /// 2.0 / pi.
            #[inline]
            fn frac_2_pi() -> Self {
                $M::consts::FRAC_2_PI
            }

            /// 2.0 / sqrt(pi).
            #[inline]
            fn frac_2_sqrt_pi() -> Self {
                $M::consts::FRAC_2_SQRT_PI
            }


            /// Euler's number.
            #[inline]
            fn e() -> Self {
                $M::consts::E
            }

            /// log2(e).
            #[inline]
            fn log2_e() -> Self {
                $M::consts::LOG2_E
            }

            /// log10(e).
            #[inline]
            fn log10_e() -> Self {
                $M::consts::LOG10_E
            }

            /// ln(2.0).
            #[inline]
            fn ln_2() -> Self {
                $M::consts::LN_2
            }

            /// ln(10.0).
            #[inline]
            fn ln_10() -> Self {
                $M::consts::LN_10
            }
        }
    )*)
);

#[cfg(not(feature = "std"))]
impl_real!(f32,f32,F32Ext; f64,f64,F64Ext);
#[cfg(feature = "std")]
impl_real!(f32,f32,f32; f64,f64,f64);
//#[cfg(feature = "decimal")]
//impl_real!(d128, d128, d128);<|MERGE_RESOLUTION|>--- conflicted
+++ resolved
@@ -1,8 +1,4 @@
-<<<<<<< HEAD
-use num::{Bounded, FromPrimitive, Num, NumAssign, Signed};
-=======
-use num::{Bounded, FromPrimitive, Num, Signed, Zero, One};
->>>>>>> 9298a4ea
+use num::{Bounded, FromPrimitive, Num, NumAssign, Signed, Zero, One};
 use std::any::Any;
 use std::fmt::{Debug, Display};
 use std::ops::Neg;
