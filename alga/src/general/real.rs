--- conflicted
+++ resolved
@@ -106,9 +106,8 @@
     fn ln_2() -> Self;
     fn ln_10() -> Self;
 
-<<<<<<< HEAD
     fn is_finite(&self) -> bool;
-=======
+
     /// Cardinal sine
     #[inline]
     fn sinc(self) -> Self {
@@ -129,7 +128,6 @@
             self.sinh() / self
         }
     }
->>>>>>> 880fa04e
 }
 
 macro_rules! impl_real(
